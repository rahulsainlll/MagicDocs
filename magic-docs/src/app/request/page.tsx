--- conflicted
+++ resolved
@@ -124,9 +124,6 @@
           <form onSubmit={handleSubmit} className="mt-6">
             <label className="block">
               Email:
-<<<<<<< HEAD
-              <input type="email" name="email" value={formData.email} onChange={handleChange} required className="mt-1 w-full h-8 px-2 rounded-md bg-white text-black border-transparent focus:border-gray-500 focus:bg-white focus:ring-0" />
-=======
               <Input
                 type="email"
                 name="email"
@@ -135,7 +132,6 @@
                 required
                 className="mt-1 w-full "
               />
->>>>>>> b58d39ee
             </label>
             <label className="block mt-4">
               Message:
